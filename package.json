--- conflicted
+++ resolved
@@ -10,13 +10,8 @@
   },
   "dependencies": {
     "@google-cloud/storage": "^5.1.2",
-<<<<<<< HEAD
-    "@sentry/node": "5.20.1",
+    "@sentry/node": "5.22.3",
     "aws-sdk": "^2.744.0",
-=======
-    "@sentry/node": "5.22.3",
-    "aws-sdk": "^2.725.0",
->>>>>>> 06996dd8
     "csv-parse": "^4.12.0",
     "jsdom": "^16.3.0",
     "klaw": "^3.0.0",
